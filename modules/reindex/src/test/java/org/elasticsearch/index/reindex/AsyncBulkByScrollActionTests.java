/*
 * Licensed to Elasticsearch under one or more contributor
 * license agreements. See the NOTICE file distributed with
 * this work for additional information regarding copyright
 * ownership. Elasticsearch licenses this file to you under
 * the Apache License, Version 2.0 (the "License"); you may
 * not use this file except in compliance with the License.
 * You may obtain a copy of the License at
 *
 *    http://www.apache.org/licenses/LICENSE-2.0
 *
 * Unless required by applicable law or agreed to in writing,
 * software distributed under the License is distributed on an
 * "AS IS" BASIS, WITHOUT WARRANTIES OR CONDITIONS OF ANY
 * KIND, either express or implied.  See the License for the
 * specific language governing permissions and limitations
 * under the License.
 */

package org.elasticsearch.index.reindex;

import org.elasticsearch.ElasticsearchException;
import org.elasticsearch.ExceptionsHelper;
import org.elasticsearch.Version;
import org.elasticsearch.action.Action;
import org.elasticsearch.action.ActionListener;
import org.elasticsearch.action.ActionRequest;
import org.elasticsearch.action.ActionRequestBuilder;
import org.elasticsearch.action.ActionResponse;
import org.elasticsearch.action.DocWriteResponse;
import org.elasticsearch.action.DocWriteResponse.Result;
import org.elasticsearch.action.DocWriteRequest;
import org.elasticsearch.action.admin.indices.refresh.RefreshRequest;
import org.elasticsearch.action.bulk.BackoffPolicy;
import org.elasticsearch.action.bulk.BulkItemResponse;
import org.elasticsearch.action.bulk.BulkItemResponse.Failure;
import org.elasticsearch.action.bulk.BulkRequest;
import org.elasticsearch.action.bulk.BulkResponse;
import org.elasticsearch.action.delete.DeleteRequest;
import org.elasticsearch.action.delete.DeleteResponse;
import org.elasticsearch.action.index.IndexRequest;
import org.elasticsearch.action.index.IndexResponse;
import org.elasticsearch.action.search.ClearScrollRequest;
import org.elasticsearch.action.search.ClearScrollResponse;
import org.elasticsearch.action.search.ReduceSearchPhaseException;
import org.elasticsearch.action.search.SearchPhaseExecutionException;
import org.elasticsearch.action.search.SearchRequest;
import org.elasticsearch.action.search.SearchResponse;
import org.elasticsearch.action.search.SearchScrollRequest;
import org.elasticsearch.action.search.ShardSearchFailure;
import org.elasticsearch.action.support.PlainActionFuture;
import org.elasticsearch.action.update.UpdateRequest;
import org.elasticsearch.action.update.UpdateResponse;
import org.elasticsearch.client.Client;
import org.elasticsearch.client.FilterClient;
import org.elasticsearch.client.ParentTaskAssigningClient;
import org.elasticsearch.cluster.node.DiscoveryNode;
import org.elasticsearch.common.settings.Settings;
import org.elasticsearch.common.text.Text;
import org.elasticsearch.common.unit.TimeValue;
import org.elasticsearch.common.util.concurrent.AbstractRunnable;
import org.elasticsearch.common.util.concurrent.EsRejectedExecutionException;
import org.elasticsearch.index.Index;
import org.elasticsearch.index.engine.VersionConflictEngineException;
import org.elasticsearch.index.reindex.ScrollableHitSource.Hit;
import org.elasticsearch.index.reindex.ScrollableHitSource.SearchFailure;
import org.elasticsearch.index.shard.ShardId;
import org.elasticsearch.rest.RestStatus;
import org.elasticsearch.search.internal.InternalSearchHit;
import org.elasticsearch.search.internal.InternalSearchHits;
import org.elasticsearch.search.internal.InternalSearchResponse;
import org.elasticsearch.tasks.TaskId;
import org.elasticsearch.tasks.TaskManager;
import org.elasticsearch.test.ESTestCase;
import org.elasticsearch.test.client.NoOpClient;
import org.elasticsearch.threadpool.TestThreadPool;
import org.elasticsearch.threadpool.ThreadPool;
import org.junit.After;
import org.junit.Before;

import java.util.ArrayList;
import java.util.HashMap;
import java.util.Iterator;
import java.util.List;
import java.util.Map;
import java.util.Set;
import java.util.concurrent.CountDownLatch;
import java.util.concurrent.ExecutionException;
import java.util.concurrent.ScheduledFuture;
import java.util.concurrent.TimeUnit;
import java.util.concurrent.atomic.AtomicInteger;
import java.util.concurrent.atomic.AtomicReference;
import java.util.function.Consumer;

import static java.util.Collections.emptyList;
import static java.util.Collections.emptyMap;
import static java.util.Collections.emptySet;
import static java.util.Collections.singleton;
import static java.util.Collections.singletonList;
import static org.apache.lucene.util.TestUtil.randomSimpleString;
import static org.elasticsearch.action.bulk.BackoffPolicy.constantBackoff;
import static org.elasticsearch.common.unit.TimeValue.timeValueMillis;
import static org.elasticsearch.common.unit.TimeValue.timeValueNanos;
import static org.elasticsearch.common.unit.TimeValue.timeValueSeconds;
import static org.hamcrest.Matchers.contains;
import static org.hamcrest.Matchers.containsString;
import static org.hamcrest.Matchers.either;
import static org.hamcrest.Matchers.empty;
import static org.hamcrest.Matchers.equalTo;
import static org.hamcrest.Matchers.greaterThan;
import static org.hamcrest.Matchers.hasSize;
import static org.hamcrest.Matchers.instanceOf;
import static org.hamcrest.Matchers.lessThanOrEqualTo;

public class AsyncBulkByScrollActionTests extends ESTestCase {
    private MyMockClient client;
    private ThreadPool threadPool;
    private DummyAbstractBulkByScrollRequest testRequest;
    private SearchRequest firstSearchRequest;
    private PlainActionFuture<BulkIndexByScrollResponse> listener;
    private String scrollId;
    private TaskManager taskManager;
    private WorkingBulkByScrollTask testTask;
    private Map<String, String> expectedHeaders = new HashMap<>();
    private DiscoveryNode localNode;
    private TaskId taskId;

    @Before
    public void setupForTest() {
        client = new MyMockClient(new NoOpClient(getTestName()));
        threadPool = new TestThreadPool(getTestName());
        firstSearchRequest = new SearchRequest();
        testRequest = new DummyAbstractBulkByScrollRequest(firstSearchRequest);
        listener = new PlainActionFuture<>();
        scrollId = null;
        taskManager = new TaskManager(Settings.EMPTY);
        testTask = (WorkingBulkByScrollTask) taskManager.register("don'tcare", "hereeither", testRequest);

        // Fill the context with something random so we can make sure we inherited it appropriately.
        expectedHeaders.clear();
        expectedHeaders.put(randomSimpleString(random()), randomSimpleString(random()));
        threadPool.getThreadContext().newStoredContext();
        threadPool.getThreadContext().putHeader(expectedHeaders);
        localNode = new DiscoveryNode("thenode", buildNewFakeTransportAddress(), emptyMap(), emptySet(), Version.CURRENT);
        taskId = new TaskId(localNode.getId(), testTask.getId());
    }

    @After
    public void tearDownAndVerifyCommonStuff() {
        client.close();
        threadPool.shutdown();
    }

    /**
     * Generates a random scrollId and registers it so that when the test
     * finishes we check that it was cleared. Subsequent calls reregister a new
     * random scroll id so it is checked instead.
     */
    private String scrollId() {
        scrollId = randomSimpleString(random(), 1, 10); // Empty strings get special behavior we don't want
        return scrollId;
    }

    public void testStartRetriesOnRejectionAndSucceeds() throws Exception {
        client.searchesToReject = randomIntBetween(0, testRequest.getMaxRetries() - 1);
        DummyAbstractAsyncBulkByScrollAction action = new DummyActionWithoutBackoff();
        action.start();
        assertBusy(() -> assertEquals(client.searchesToReject + 1, client.searchAttempts.get()));
        if (listener.isDone()) {
            Object result = listener.get();
            fail("Expected listener not to be done but it was and had " + result);
        }
        assertBusy(() -> assertNotNull("There should be a search attempt pending that we didn't reject", client.lastSearch.get()));
        assertEquals(client.searchesToReject, testTask.getStatus().getSearchRetries());
    }

    public void testStartRetriesOnRejectionButFailsOnTooManyRejections() throws Exception {
        client.searchesToReject = testRequest.getMaxRetries() + randomIntBetween(1, 100);
        DummyAbstractAsyncBulkByScrollAction action = new DummyActionWithoutBackoff();
        action.start();
        assertBusy(() -> assertEquals(testRequest.getMaxRetries() + 1, client.searchAttempts.get()));
        assertBusy(() -> assertTrue(listener.isDone()));
        ExecutionException e = expectThrows(ExecutionException.class, () -> listener.get());
        assertThat(ExceptionsHelper.stackTrace(e), containsString(EsRejectedExecutionException.class.getSimpleName()));
        assertNull("There shouldn't be a search attempt pending that we didn't reject", client.lastSearch.get());
        assertEquals(testRequest.getMaxRetries(), testTask.getStatus().getSearchRetries());
    }

    public void testStartNextScrollRetriesOnRejectionAndSucceeds() throws Exception {
        client.scrollsToReject = randomIntBetween(0, testRequest.getMaxRetries() - 1);
        DummyAbstractAsyncBulkByScrollAction action = new DummyActionWithoutBackoff();
        action.setScroll(scrollId());
        action.startNextScroll(timeValueNanos(System.nanoTime()), 0);
        assertBusy(() -> assertEquals(client.scrollsToReject + 1, client.scrollAttempts.get()));
        if (listener.isDone()) {
            Object result = listener.get();
            fail("Expected listener not to be done but it was and had " + result);
        }
        assertBusy(() -> assertNotNull("There should be a scroll attempt pending that we didn't reject", client.lastScroll.get()));
        assertEquals(client.scrollsToReject, testTask.getStatus().getSearchRetries());
    }

    public void testStartNextScrollRetriesOnRejectionButFailsOnTooManyRejections() throws Exception {
        client.scrollsToReject = testRequest.getMaxRetries() + randomIntBetween(1, 100);
        DummyAbstractAsyncBulkByScrollAction action = new DummyActionWithoutBackoff();
        action.setScroll(scrollId());
        action.startNextScroll(timeValueNanos(System.nanoTime()), 0);
        assertBusy(() -> assertEquals(testRequest.getMaxRetries() + 1, client.scrollAttempts.get()));
        assertBusy(() -> assertTrue(listener.isDone()));
        ExecutionException e = expectThrows(ExecutionException.class, () -> listener.get());
        assertThat(ExceptionsHelper.stackTrace(e), containsString(EsRejectedExecutionException.class.getSimpleName()));
        assertNull("There shouldn't be a scroll attempt pending that we didn't reject", client.lastScroll.get());
        assertEquals(testRequest.getMaxRetries(), testTask.getStatus().getSearchRetries());
    }

    public void testScrollResponseSetsTotal() {
        // Default is 0, meaning unstarted
        assertEquals(0, testTask.getStatus().getTotal());

        long total = randomIntBetween(0, Integer.MAX_VALUE);
        ScrollableHitSource.Response response = new ScrollableHitSource.Response(false, emptyList(), total, emptyList(), null);
        simulateScrollResponse(new DummyAbstractAsyncBulkByScrollAction(), timeValueSeconds(0), 0, response);
        assertEquals(total, testTask.getStatus().getTotal());
    }

    /**
     * Tests that each scroll response is a batch and that the batch is launched properly.
     */
    public void testScrollResponseBatchingBehavior() throws Exception {
        int maxBatches = randomIntBetween(0, 100);
        for (int batches = 1; batches < maxBatches; batches++) {
            Hit hit = new ScrollableHitSource.BasicHit("index", "type", "id", 0);
            ScrollableHitSource.Response response = new ScrollableHitSource.Response(false, emptyList(), 1, singletonList(hit), null);
            DummyAbstractAsyncBulkByScrollAction action = new DummyAbstractAsyncBulkByScrollAction();
            simulateScrollResponse(action, timeValueNanos(System.nanoTime()), 0, response);

            // Use assert busy because the update happens on another thread
            final int expectedBatches = batches;
            assertBusy(() -> assertEquals(expectedBatches, testTask.getStatus().getBatches()));

            /*
             * Also while we're here check that we preserved the headers from the last request. assertBusy because no requests might have
             * come in yet.
             */
            assertBusy(() -> assertEquals(expectedHeaders, client.lastHeaders.get()));
        }
    }

    public void testBulkResponseSetsLotsOfStatus() {
        testRequest.setAbortOnVersionConflict(false);
        int maxBatches = randomIntBetween(0, 100);
        long versionConflicts = 0;
        long created = 0;
        long updated = 0;
        long deleted = 0;
        for (int batches = 0; batches < maxBatches; batches++) {
            BulkItemResponse[] responses = new BulkItemResponse[randomIntBetween(0, 100)];
            for (int i = 0; i < responses.length; i++) {
                ShardId shardId = new ShardId(new Index("name", "uid"), 0);
                if (rarely()) {
                    versionConflicts++;
                    responses[i] = new BulkItemResponse(i, randomFrom(DocWriteRequest.OpType.values()),
                        new Failure(shardId.getIndexName(), "type", "id" + i,
                            new VersionConflictEngineException(shardId, "type", "id", "test")));
                    continue;
                }
                boolean createdResponse;
                DocWriteRequest.OpType opType;
                switch (randomIntBetween(0, 2)) {
                case 0:
                    createdResponse = true;
                    opType = DocWriteRequest.OpType.CREATE;
                    created++;
                    break;
                case 1:
                    createdResponse = false;
                    opType = randomFrom(DocWriteRequest.OpType.INDEX, DocWriteRequest.OpType.UPDATE);
                    updated++;
                    break;
                case 2:
                    createdResponse = false;
                    opType = DocWriteRequest.OpType.DELETE;
                    deleted++;
                    break;
                default:
                    throw new RuntimeException("Bad scenario");
                }
<<<<<<< HEAD
                responses[i] =
                    new BulkItemResponse(
                        i,
                        opType,
                        new IndexResponse(shardId, "type", "id" + i, randomInt(20), randomInt(), createdResponse));
=======
                responses[i] = new BulkItemResponse(i, opType,
                    new IndexResponse(shardId, "type", "id" + i, randomInt(), createdResponse));
>>>>>>> 179dd885
            }
            new DummyAbstractAsyncBulkByScrollAction().onBulkResponse(timeValueNanos(System.nanoTime()), new BulkResponse(responses, 0));
            assertEquals(versionConflicts, testTask.getStatus().getVersionConflicts());
            assertEquals(updated, testTask.getStatus().getUpdated());
            assertEquals(created, testTask.getStatus().getCreated());
            assertEquals(deleted, testTask.getStatus().getDeleted());
            assertEquals(versionConflicts, testTask.getStatus().getVersionConflicts());
        }
    }

    /**
     * Mimicks a ThreadPool rejecting execution of the task.
     */
    public void testThreadPoolRejectionsAbortRequest() throws Exception {
        testTask.rethrottle(1);
        threadPool.shutdown();
        threadPool = new TestThreadPool(getTestName()) {
            @Override
            public ScheduledFuture<?> schedule(TimeValue delay, String name, Runnable command) {
                // While we're here we can check that the sleep made it through
                assertThat(delay.nanos(), greaterThan(0L));
                assertThat(delay.seconds(), lessThanOrEqualTo(10L));
                ((AbstractRunnable) command).onRejection(new EsRejectedExecutionException("test"));
                return null;
            }
        };
        ScrollableHitSource.Response response = new ScrollableHitSource.Response(false, emptyList(), 0, emptyList(), null);
        simulateScrollResponse(new DummyAbstractAsyncBulkByScrollAction(), timeValueNanos(System.nanoTime()), 10, response);
        ExecutionException e = expectThrows(ExecutionException.class, () -> listener.get());
        assertThat(e.getMessage(), equalTo("EsRejectedExecutionException[test]"));
        assertThat(client.scrollsCleared, contains(scrollId));

        // When the task is rejected we don't increment the throttled timer
        assertEquals(timeValueMillis(0), testTask.getStatus().getThrottled());
    }

    /**
     * Mimicks shard search failures usually caused by the data node serving the
     * scroll request going down.
     */
    public void testShardFailuresAbortRequest() throws Exception {
        SearchFailure shardFailure = new SearchFailure(new RuntimeException("test"));
        ScrollableHitSource.Response scrollResponse = new ScrollableHitSource.Response(false, singletonList(shardFailure), 0,
                emptyList(), null);
        simulateScrollResponse(new DummyAbstractAsyncBulkByScrollAction(), timeValueNanos(System.nanoTime()), 0, scrollResponse);
        BulkIndexByScrollResponse response = listener.get();
        assertThat(response.getBulkFailures(), empty());
        assertThat(response.getSearchFailures(), contains(shardFailure));
        assertFalse(response.isTimedOut());
        assertNull(response.getReasonCancelled());
        assertThat(client.scrollsCleared, contains(scrollId));
    }

    /**
     * Mimicks search timeouts.
     */
    public void testSearchTimeoutsAbortRequest() throws Exception {
        ScrollableHitSource.Response scrollResponse = new ScrollableHitSource.Response(true, emptyList(), 0, emptyList(), null);
        simulateScrollResponse(new DummyAbstractAsyncBulkByScrollAction(), timeValueNanos(System.nanoTime()), 0, scrollResponse);
        BulkIndexByScrollResponse response = listener.get();
        assertThat(response.getBulkFailures(), empty());
        assertThat(response.getSearchFailures(), empty());
        assertTrue(response.isTimedOut());
        assertNull(response.getReasonCancelled());
        assertThat(client.scrollsCleared, contains(scrollId));
    }

    /**
     * Mimicks bulk indexing failures.
     */
    public void testBulkFailuresAbortRequest() throws Exception {
        Failure failure = new Failure("index", "type", "id", new RuntimeException("test"));
        DummyAbstractAsyncBulkByScrollAction action = new DummyAbstractAsyncBulkByScrollAction();
        BulkResponse bulkResponse = new BulkResponse(new BulkItemResponse[]
            {new BulkItemResponse(0, DocWriteRequest.OpType.CREATE, failure)}, randomLong());
        action.onBulkResponse(timeValueNanos(System.nanoTime()), bulkResponse);
        BulkIndexByScrollResponse response = listener.get();
        assertThat(response.getBulkFailures(), contains(failure));
        assertThat(response.getSearchFailures(), empty());
        assertNull(response.getReasonCancelled());
    }

    /**
     * Mimicks script failures or general wrongness by implementers.
     */
    public void testListenerReceiveBuildBulkExceptions() throws Exception {
        DummyAbstractAsyncBulkByScrollAction action = new DummyAbstractAsyncBulkByScrollAction() {
            @Override
            protected BulkRequest buildBulk(Iterable<? extends ScrollableHitSource.Hit> docs) {
                throw new RuntimeException("surprise");
            }
        };
        Hit hit = new ScrollableHitSource.BasicHit("index", "type", "id", 0);
        ScrollableHitSource.Response response = new ScrollableHitSource.Response(false, emptyList(), 1, singletonList(hit), null);
        simulateScrollResponse(action, timeValueNanos(System.nanoTime()), 0, response);
        ExecutionException e = expectThrows(ExecutionException.class, () -> listener.get());
        assertThat(e.getCause(), instanceOf(RuntimeException.class));
        assertThat(e.getCause().getMessage(), equalTo("surprise"));
    }

    /**
     * Mimicks bulk rejections. These should be retried and eventually succeed.
     */
    public void testBulkRejectionsRetryWithEnoughRetries() throws Exception {
        int bulksToTry = randomIntBetween(1, 10);
        long retryAttempts = 0;
        for (int i = 0; i < bulksToTry; i++) {
            bulkRetryTestCase(false);
            retryAttempts += testRequest.getMaxRetries();
            assertEquals(retryAttempts, testTask.getStatus().getBulkRetries());
        }
    }

    /**
     * Mimicks bulk rejections. These should be retried but we fail anyway because we run out of retries.
     */
    public void testBulkRejectionsRetryAndFailAnyway() throws Exception {
        bulkRetryTestCase(true);
        assertEquals(testRequest.getMaxRetries(), testTask.getStatus().getBulkRetries());
    }

    public void testScrollDelay() throws Exception {
        /*
         * Replace the thread pool with one that will save the delay sent for the command. We'll use that to check that we used a proper
         * delay for throttling.
         */
        AtomicReference<TimeValue> capturedDelay = new AtomicReference<>();
        AtomicReference<Runnable> capturedCommand = new AtomicReference<>();
        threadPool.shutdown();
        threadPool = new TestThreadPool(getTestName()) {
            @Override
            public ScheduledFuture<?> schedule(TimeValue delay, String name, Runnable command) {
                capturedDelay.set(delay);
                capturedCommand.set(command);
                return null;
            }
        };

        DummyAbstractAsyncBulkByScrollAction action = new DummyAbstractAsyncBulkByScrollAction();
        action.setScroll(scrollId());

        // Set the base for the scroll to wait - this is added to the figure we calculate below
        firstSearchRequest.scroll(timeValueSeconds(10));

        // Set throttle to 1 request per second to make the math simpler
        testTask.rethrottle(1f);
        // Make the last batch look nearly instant but have 100 documents
        action.startNextScroll(timeValueNanos(System.nanoTime()), 100);

        // So the next request is going to have to wait an extra 100 seconds or so (base was 10 seconds, so 110ish)
        assertThat(client.lastScroll.get().request.scroll().keepAlive().seconds(), either(equalTo(110L)).or(equalTo(109L)));

        // Now we can simulate a response and check the delay that we used for the task
        InternalSearchHit hit = new InternalSearchHit(0, "id", new Text("type"), emptyMap());
        InternalSearchHits hits = new InternalSearchHits(new InternalSearchHit[] { hit }, 0, 0);
        InternalSearchResponse internalResponse = new InternalSearchResponse(hits, null, null, null, false, false);
        SearchResponse searchResponse = new SearchResponse(internalResponse, scrollId(), 5, 4, randomLong(), null);

        if (randomBoolean()) {
            client.lastScroll.get().listener.onResponse(searchResponse);
            // The delay is still 100ish seconds because there hasn't been much time between when we requested the bulk and when we got it.
            assertThat(capturedDelay.get().seconds(), either(equalTo(100L)).or(equalTo(99L)));
        } else {
            // Let's rethrottle between the starting the scroll and getting the response
            testTask.rethrottle(10f);
            client.lastScroll.get().listener.onResponse(searchResponse);
            // The delay uses the new throttle
            assertThat(capturedDelay.get().seconds(), either(equalTo(10L)).or(equalTo(9L)));
        }

        // Running the command ought to increment the delay counter on the task.
        capturedCommand.get().run();
        assertEquals(capturedDelay.get(), testTask.getStatus().getThrottled());
    }

    /**
     * Execute a bulk retry test case. The total number of failures is random and the number of retries attempted is set to
     * testRequest.getMaxRetries and controled by the failWithRejection parameter.
     */
    private void bulkRetryTestCase(boolean failWithRejection) throws Exception {
        int totalFailures = randomIntBetween(1, testRequest.getMaxRetries());
        int size = randomIntBetween(1, 100);
        testRequest.setMaxRetries(totalFailures - (failWithRejection ? 1 : 0));

        client.bulksToReject = client.bulksAttempts.get() + totalFailures;
        /*
         * When we get a successful bulk response we usually start the next scroll request but lets just intercept that so we don't have to
         * deal with it. We just wait for it to happen.
         */
        CountDownLatch successLatch = new CountDownLatch(1);
        DummyAbstractAsyncBulkByScrollAction action = new DummyActionWithoutBackoff() {
            @Override
            void startNextScroll(TimeValue lastBatchStartTime, int lastBatchSize) {
                successLatch.countDown();
            }
        };
        BulkRequest request = new BulkRequest();
        for (int i = 0; i < size + 1; i++) {
            request.add(new IndexRequest("index", "type", "id" + i));
        }
        action.sendBulkRequest(timeValueNanos(System.nanoTime()), request);
        if (failWithRejection) {
            BulkIndexByScrollResponse response = listener.get();
            assertThat(response.getBulkFailures(), hasSize(1));
            assertEquals(response.getBulkFailures().get(0).getStatus(), RestStatus.TOO_MANY_REQUESTS);
            assertThat(response.getSearchFailures(), empty());
            assertNull(response.getReasonCancelled());
        } else {
            successLatch.await(10, TimeUnit.SECONDS);
        }
    }

    /**
     * The default retry time matches what we say it is in the javadoc for the request.
     */
    public void testDefaultRetryTimes() {
        Iterator<TimeValue> policy = new DummyAbstractAsyncBulkByScrollAction().buildBackoffPolicy().iterator();
        long millis = 0;
        while (policy.hasNext()) {
            millis += policy.next().millis();
        }
        /*
         * This is the total number of milliseconds that a reindex made with the default settings will backoff before attempting one final
         * time. If that request is rejected then the whole process fails with a rejected exception.
         */
        int defaultBackoffBeforeFailing = 59460;
        assertEquals(defaultBackoffBeforeFailing, millis);
    }

    public void testRefreshIsFalseByDefault() throws Exception {
        refreshTestCase(null, true, false);
    }

    public void testRefreshFalseDoesntExecuteRefresh() throws Exception {
        refreshTestCase(false, true, false);
    }

    public void testRefreshTrueExecutesRefresh() throws Exception {
        refreshTestCase(true, true, true);
    }

    public void testRefreshTrueSkipsRefreshIfNoDestinationIndexes() throws Exception {
        refreshTestCase(true, false, false);
    }

    private void refreshTestCase(Boolean refresh, boolean addDestinationIndexes, boolean shouldRefresh) {
        if (refresh != null) {
            testRequest.setRefresh(refresh);
        }
        DummyAbstractAsyncBulkByScrollAction action = new DummyAbstractAsyncBulkByScrollAction();
        if (addDestinationIndexes) {
            action.addDestinationIndices(singleton("foo"));
        }
        action.refreshAndFinish(emptyList(), emptyList(), false);
        if (shouldRefresh) {
            assertArrayEquals(new String[] {"foo"}, client.lastRefreshRequest.get().indices());
        } else {
            assertNull("No refresh was attempted", client.lastRefreshRequest.get());
        }
    }

    public void testCancelBeforeInitialSearch() throws Exception {
        cancelTaskCase((DummyAbstractAsyncBulkByScrollAction action) -> action.start());
    }

    public void testCancelBeforeScrollResponse() throws Exception {
        // We bail so early we don't need to pass in a half way valid response.
        cancelTaskCase((DummyAbstractAsyncBulkByScrollAction action) -> simulateScrollResponse(action, timeValueNanos(System.nanoTime()), 1,
                null));
    }

    public void testCancelBeforeSendBulkRequest() throws Exception {
        // We bail so early we don't need to pass in a half way valid request.
        cancelTaskCase((DummyAbstractAsyncBulkByScrollAction action) -> action.sendBulkRequest(timeValueNanos(System.nanoTime()), null));
    }

    public void testCancelBeforeOnBulkResponse() throws Exception {
        // We bail so early we don't need to pass in a half way valid response.
        cancelTaskCase((DummyAbstractAsyncBulkByScrollAction action) ->
                action.onBulkResponse(timeValueNanos(System.nanoTime()), new BulkResponse(new BulkItemResponse[0], 0)));
    }

    public void testCancelBeforeStartNextScroll() throws Exception {
        cancelTaskCase((DummyAbstractAsyncBulkByScrollAction action) -> action.startNextScroll(timeValueNanos(System.nanoTime()), 0));
    }

    public void testCancelBeforeRefreshAndFinish() throws Exception {
        // Refresh or not doesn't matter - we don't try to refresh.
        testRequest.setRefresh(usually());
        cancelTaskCase((DummyAbstractAsyncBulkByScrollAction action) -> action.refreshAndFinish(emptyList(), emptyList(), false));
        assertNull("No refresh was attempted", client.lastRefreshRequest.get());
    }

    /**
     * Tests that we can cancel the request during its throttling delay. This can't use {@link #cancelTaskCase(Consumer)} because it needs
     * to send the request un-canceled and cancel it at a specific time.
     */
    public void testCancelWhileDelayedAfterScrollResponse() throws Exception {
        String reason = randomSimpleString(random());

        /*
         * Replace the thread pool with one that will cancel the task as soon as anything is scheduled, which reindex tries to do when there
         * is a delay.
         */
        threadPool.shutdown();
        threadPool = new TestThreadPool(getTestName()) {
            @Override
            public ScheduledFuture<?> schedule(TimeValue delay, String name, Runnable command) {
                /*
                 * This is called twice:
                 * 1. To schedule the throttling. When that happens we immediately cancel the task.
                 * 2. After the task is canceled.
                 * Both times we use delegate to the standard behavior so the task is scheduled as expected so it can be cancelled and all
                 * that good stuff.
                 */
                if (delay.nanos() > 0) {
                    generic().execute(() -> taskManager.cancel(testTask, reason, (Set<String> s) -> {}));
                }
                return super.schedule(delay, name, command);
            }
        };

        // Send the scroll response which will trigger the custom thread pool above, canceling the request before running the response
        DummyAbstractAsyncBulkByScrollAction action = new DummyAbstractAsyncBulkByScrollAction();
        boolean previousScrollSet = usually();
        if (previousScrollSet) {
            action.setScroll(scrollId());
        }
        long total = randomIntBetween(0, Integer.MAX_VALUE);
        ScrollableHitSource.Response response = new ScrollableHitSource.Response(false, emptyList(), total, emptyList(), null);
        // Use a long delay here so the test will time out if the cancellation doesn't reschedule the throttled task
        testTask.rethrottle(1);
        simulateScrollResponse(action, timeValueNanos(System.nanoTime()), 1000, response);

        // Now that we've got our cancel we'll just verify that it all came through all right
        assertEquals(reason, listener.get(10, TimeUnit.SECONDS).getReasonCancelled());
        if (previousScrollSet) {
            // Canceled tasks always start to clear the scroll before they die.
            assertThat(client.scrollsCleared, contains(scrollId));
        }
    }

    private void cancelTaskCase(Consumer<DummyAbstractAsyncBulkByScrollAction> testMe) throws Exception {
        DummyAbstractAsyncBulkByScrollAction action = new DummyAbstractAsyncBulkByScrollAction();
        boolean previousScrollSet = usually();
        if (previousScrollSet) {
            action.setScroll(scrollId());
        }
        String reason = randomSimpleString(random());
        taskManager.cancel(testTask, reason, (Set<String> s) -> {});
        testMe.accept(action);
        assertEquals(reason, listener.get().getReasonCancelled());
        if (previousScrollSet) {
            // Canceled tasks always start to clear the scroll before they die.
            assertThat(client.scrollsCleared, contains(scrollId));
        }
    }

    /**
     * Simulate a scroll response by setting the scroll id and firing the onScrollResponse method.
     */
    private void simulateScrollResponse(DummyAbstractAsyncBulkByScrollAction action, TimeValue lastBatchTime, int lastBatchSize,
            ScrollableHitSource.Response response) {
        action.setScroll(scrollId());
        action.onScrollResponse(lastBatchTime, lastBatchSize, response);
    }

    private class DummyAbstractAsyncBulkByScrollAction
            extends AbstractAsyncBulkByScrollAction<DummyAbstractBulkByScrollRequest> {
        public DummyAbstractAsyncBulkByScrollAction() {
            super(testTask, AsyncBulkByScrollActionTests.this.logger, new ParentTaskAssigningClient(client, localNode, testTask),
                    AsyncBulkByScrollActionTests.this.threadPool, testRequest, listener);
        }

        @Override
        protected boolean needsSourceDocumentVersions() {
            return randomBoolean();
        }

        @Override
        protected BulkRequest buildBulk(Iterable<? extends ScrollableHitSource.Hit> docs) {
            return new BulkRequest();
        }
    }

    /**
     * An extension to {@linkplain DummyAbstractAsyncBulkByScrollAction} that uses a 0 delaying backoff policy.
     */
    private class DummyActionWithoutBackoff extends DummyAbstractAsyncBulkByScrollAction {
        @Override
        BackoffPolicy buildBackoffPolicy() {
            // Force a backoff time of 0 to prevent sleeping
            return constantBackoff(timeValueMillis(0), testRequest.getMaxRetries());
        }
    }

    private static class DummyAbstractBulkByScrollRequest extends AbstractBulkByScrollRequest<DummyAbstractBulkByScrollRequest> {
        public DummyAbstractBulkByScrollRequest(SearchRequest searchRequest) {
            super(searchRequest, true);
        }

        @Override
        DummyAbstractBulkByScrollRequest forSlice(TaskId slicingTask, SearchRequest slice) {
            throw new UnsupportedOperationException();
        }

        @Override
        protected DummyAbstractBulkByScrollRequest self() {
            return this;
        }
    }

    private class MyMockClient extends FilterClient {
        private final List<String> scrollsCleared = new ArrayList<>();
        private final AtomicInteger bulksAttempts = new AtomicInteger();
        private final AtomicInteger searchAttempts = new AtomicInteger();
        private final AtomicInteger scrollAttempts = new AtomicInteger();
        private final AtomicReference<Map<String, String>> lastHeaders = new AtomicReference<>();
        private final AtomicReference<RefreshRequest> lastRefreshRequest = new AtomicReference<>();
        /**
         * Last search attempt that wasn't rejected outright.
         */
        private final AtomicReference<RequestAndListener<SearchRequest, SearchResponse>> lastSearch = new AtomicReference<>();
        /**
         * Last scroll attempt that wasn't rejected outright.
         */
        private final AtomicReference<RequestAndListener<SearchScrollRequest, SearchResponse>> lastScroll = new AtomicReference<>();


        private int bulksToReject = 0;
        private int searchesToReject = 0;
        private int scrollsToReject = 0;

        public MyMockClient(Client in) {
            super(in);
        }

        @Override
        @SuppressWarnings("unchecked")
        protected <Request extends ActionRequest<Request>, Response extends ActionResponse,
                RequestBuilder extends ActionRequestBuilder<Request, Response, RequestBuilder>> void doExecute(
                Action<Request, Response, RequestBuilder> action, Request request, ActionListener<Response> listener) {
            lastHeaders.set(threadPool.getThreadContext().getHeaders());
            if (request instanceof ClearScrollRequest) {
                assertEquals(TaskId.EMPTY_TASK_ID, request.getParentTask());
            } else {
                assertEquals(taskId, request.getParentTask());
            }
            if (request instanceof RefreshRequest) {
                lastRefreshRequest.set((RefreshRequest) request);
                listener.onResponse(null);
                return;
            }
            if (request instanceof SearchRequest) {
                if (searchAttempts.incrementAndGet() <= searchesToReject) {
                    listener.onFailure(wrappedRejectedException());
                    return;
                }
                lastSearch.set(new RequestAndListener<>((SearchRequest) request, (ActionListener<SearchResponse>) listener));
                return;
            }
            if (request instanceof SearchScrollRequest) {
                if (scrollAttempts.incrementAndGet() <= scrollsToReject) {
                    listener.onFailure(wrappedRejectedException());
                    return;
                }
                lastScroll.set(new RequestAndListener<>((SearchScrollRequest) request, (ActionListener<SearchResponse>) listener));
                return;
            }
            if (request instanceof ClearScrollRequest) {
                ClearScrollRequest clearScroll = (ClearScrollRequest) request;
                scrollsCleared.addAll(clearScroll.getScrollIds());
                listener.onResponse((Response) new ClearScrollResponse(true, clearScroll.getScrollIds().size()));
                return;
            }
            if (request instanceof BulkRequest) {
                BulkRequest bulk = (BulkRequest) request;
                int toReject;
                if (bulksAttempts.incrementAndGet() > bulksToReject) {
                    toReject = -1;
                } else {
                    toReject = randomIntBetween(0, bulk.requests().size() - 1);
                }
                BulkItemResponse[] responses = new BulkItemResponse[bulk.requests().size()];
                for (int i = 0; i < bulk.requests().size(); i++) {
                    DocWriteRequest<?> item = bulk.requests().get(i);
                    DocWriteResponse response;
                    ShardId shardId = new ShardId(new Index(item.index(), "uuid"), 0);
                    if (item instanceof IndexRequest) {
                        IndexRequest index = (IndexRequest) item;
<<<<<<< HEAD
                        opType = index.opType().lowercase();
                        response =
                            new IndexResponse(
                                shardId,
                                index.type(),
                                index.id(),
                                randomInt(20),
                                randomIntBetween(0, Integer.MAX_VALUE),
=======
                        response = new IndexResponse(shardId, index.type(), index.id(), randomIntBetween(0, Integer.MAX_VALUE),
>>>>>>> 179dd885
                                true);
                    } else if (item instanceof UpdateRequest) {
                        UpdateRequest update = (UpdateRequest) item;
                        response = new UpdateResponse(shardId, update.type(), update.id(),
                                randomIntBetween(0, Integer.MAX_VALUE), Result.CREATED);
                    } else if (item instanceof DeleteRequest) {
                        DeleteRequest delete = (DeleteRequest) item;
<<<<<<< HEAD
                        opType = "delete";
                        response =
                            new DeleteResponse(
                                shardId,
                                delete.type(),
                                delete.id(),
                                randomInt(20),
                                randomIntBetween(0, Integer.MAX_VALUE),
=======
                        response = new DeleteResponse(shardId, delete.type(), delete.id(), randomIntBetween(0, Integer.MAX_VALUE),
>>>>>>> 179dd885
                                true);
                    } else {
                        throw new RuntimeException("Unknown request:  " + item);
                    }
                    if (i == toReject) {
                        responses[i] = new BulkItemResponse(i, item.opType(),
                                new Failure(response.getIndex(), response.getType(), response.getId(), new EsRejectedExecutionException()));
                    } else {
                        responses[i] = new BulkItemResponse(i, item.opType(), response);
                    }
                }
                listener.onResponse((Response) new BulkResponse(responses, 1));
                return;
            }
            super.doExecute(action, request, listener);
        }

        private Exception wrappedRejectedException() {
            Exception e = new EsRejectedExecutionException();
            int wraps = randomIntBetween(0, 4);
            for (int i = 0; i < wraps; i++) {
                switch (randomIntBetween(0, 2)) {
                case 0:
                    e = new SearchPhaseExecutionException("test", "test failure", e, new ShardSearchFailure[0]);
                    continue;
                case 1:
                    e = new ReduceSearchPhaseException("test", "test failure", e, new ShardSearchFailure[0]);
                    continue;
                case 2:
                    e = new ElasticsearchException(e);
                    continue;
                }
            }
            return e;
        }
    }

    private static class RequestAndListener<Request extends ActionRequest<Request>, Response> {
        private final Request request;
        private final ActionListener<Response> listener;

        public RequestAndListener(Request request, ActionListener<Response> listener) {
            this.request = request;
            this.listener = listener;
        }
    }
}<|MERGE_RESOLUTION|>--- conflicted
+++ resolved
@@ -285,16 +285,10 @@
                 default:
                     throw new RuntimeException("Bad scenario");
                 }
-<<<<<<< HEAD
-                responses[i] =
-                    new BulkItemResponse(
-                        i,
-                        opType,
-                        new IndexResponse(shardId, "type", "id" + i, randomInt(20), randomInt(), createdResponse));
-=======
-                responses[i] = new BulkItemResponse(i, opType,
-                    new IndexResponse(shardId, "type", "id" + i, randomInt(), createdResponse));
->>>>>>> 179dd885
+                responses[i] = new BulkItemResponse(
+                    i,
+                    opType,
+                    new IndexResponse(shardId, "type", "id" + i, randomInt(20), randomInt(), createdResponse));
             }
             new DummyAbstractAsyncBulkByScrollAction().onBulkResponse(timeValueNanos(System.nanoTime()), new BulkResponse(responses, 0));
             assertEquals(versionConflicts, testTask.getStatus().getVersionConflicts());
@@ -785,8 +779,6 @@
                     ShardId shardId = new ShardId(new Index(item.index(), "uuid"), 0);
                     if (item instanceof IndexRequest) {
                         IndexRequest index = (IndexRequest) item;
-<<<<<<< HEAD
-                        opType = index.opType().lowercase();
                         response =
                             new IndexResponse(
                                 shardId,
@@ -794,9 +786,6 @@
                                 index.id(),
                                 randomInt(20),
                                 randomIntBetween(0, Integer.MAX_VALUE),
-=======
-                        response = new IndexResponse(shardId, index.type(), index.id(), randomIntBetween(0, Integer.MAX_VALUE),
->>>>>>> 179dd885
                                 true);
                     } else if (item instanceof UpdateRequest) {
                         UpdateRequest update = (UpdateRequest) item;
@@ -804,8 +793,6 @@
                                 randomIntBetween(0, Integer.MAX_VALUE), Result.CREATED);
                     } else if (item instanceof DeleteRequest) {
                         DeleteRequest delete = (DeleteRequest) item;
-<<<<<<< HEAD
-                        opType = "delete";
                         response =
                             new DeleteResponse(
                                 shardId,
@@ -813,9 +800,6 @@
                                 delete.id(),
                                 randomInt(20),
                                 randomIntBetween(0, Integer.MAX_VALUE),
-=======
-                        response = new DeleteResponse(shardId, delete.type(), delete.id(), randomIntBetween(0, Integer.MAX_VALUE),
->>>>>>> 179dd885
                                 true);
                     } else {
                         throw new RuntimeException("Unknown request:  " + item);
